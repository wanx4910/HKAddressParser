<template>
  <v-expansion-panel-content :disabled="disableContent">
    <div slot="header">
      <h3 class="headline mb-0">{{ fullChineseAddressFromResult(result.chi) }}</h3>
      <span class="pt-2">{{ rank === 0 ? 'BEST MATCH!' : `Rank #${rank + 1}` }}</span>
      <v-chip
        color="primary"
        text-color="white"
        disabled
        small
      >{{ result.score }}</v-chip><br>
      <span class="pt-2 grey--text">{{ result.geo.Latitude + "," + result.geo.Longitude }}</span>
    </div>
    <v-card>
      <v-card-title primary-title>
        <v-container grid-list-md text-xs-left>
            <v-layout row wrap class="row-odd">
                <v-flex class="field-title" xs4>選區</v-flex>
                <v-flex xs8>{{ district.cname }}</v-flex>
            </v-layout>
            <v-layout row wrap v-for="(value, key, index) in result.chi" :key="index"
                :class="(index % 2 === 0 ? 'row-even': 'row-odd') + (isMatch(key)? ' matched': '')"
                v-if="filterOptions[massageKey(key)]"
            >
              <v-flex class="field-title" xs4>{{ key }}</v-flex>
              <v-flex xs8>{{ value }}</v-flex>
            </v-layout>
        </v-container>

        <!-- <span class="grey--text">{{ 'Match: ' + levelToString(result.status.level) }}</span> -->
      </v-card-title>
      <br>
    </v-card>
  </v-expansion-panel-content>
</template>

<script>
import utils from "./../utils";
import dclookup from "./../utils/dclookup.js";
export default {
  props: {
    rank: Number,
    result: {
      status: Object,
      geo: Object,
      chi: Object,
      eng: Object,
      matches: Array
    },
    filterOptions: {
      region: Boolean,
      dcDistrict: Boolean,
      buildingNoFrom: Boolean,
      buildingName: Boolean,
      streetName: Boolean
    }
  },
<<<<<<< HEAD
  data: () => ({
    disableContent: false
  }),
  mounted: function () {
    this.disableExpansionPanelContent();
  },
=======
  computed: {
    district: function () {
      return dclookup.dcNameFromCoordinates(this.result.geo.Latitude, this.result.geo.Longitude)
    }
  },
  data: () => ({}),
>>>>>>> e08e0c87
  methods: {
    levelToString: utils.levelToString,
    fullChineseAddressFromResult: utils.fullChineseAddressFromResult,
    isMatch: function (key) {
      return this.result.matches.indexOf(key) >= 0;
    },
    massageKey: function (key) {
      return key.charAt(0).toLowerCase() + key.slice(1);
    },
    disableExpansionPanelContent: function () {
      const filterOptions = this.filterOptions;
      if(Object.keys(filterOptions).every((key) => !filterOptions[key])) {
          this.disableContent = true;
      }
    }
  }
};
</script>

<style>
.form {
  width: 80%;
}

.field-title {
  border-right: 1px solid;
}

.row-odd {
  background-color: #ffffff;
}

.row-even {
  background-color: #cdffff;
}

.matched {
  color: red;
  font-weight: bolder;
}
</style><|MERGE_RESOLUTION|>--- conflicted
+++ resolved
@@ -55,21 +55,17 @@
       streetName: Boolean
     }
   },
-<<<<<<< HEAD
   data: () => ({
     disableContent: false
   }),
   mounted: function () {
     this.disableExpansionPanelContent();
   },
-=======
   computed: {
     district: function () {
       return dclookup.dcNameFromCoordinates(this.result.geo.Latitude, this.result.geo.Longitude)
     }
   },
-  data: () => ({}),
->>>>>>> e08e0c87
   methods: {
     levelToString: utils.levelToString,
     fullChineseAddressFromResult: utils.fullChineseAddressFromResult,
