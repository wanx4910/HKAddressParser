--- conflicted
+++ resolved
@@ -15,13 +15,8 @@
       <v-card class="ma-4 pa-3">
         <v-list dense subheader>
           <v-list-tile>
-<<<<<<< HEAD
             <v-list-tile-content>Electoral District <br/> 選區 </v-list-tile-content>
             <v-list-tile-content class="align-end">{{ district.cname }} <br/> {{ district.ename }}</v-list-tile-content>
-=======
-            <v-list-tile-content>{{ resultKey['electoralDistrict'].chi }}<br/>{{ resultKey['electoralDistrict'].eng }}</v-list-tile-content>
-            <v-list-tile-content class="align-end">{{ district.cname }}<br/>{{ district.ename }}</v-list-tile-content>
->>>>>>> eaace4cb
           </v-list-tile>
           <v-divider></v-divider>
         </v-list>
@@ -34,13 +29,8 @@
           :class="`match_level_${getConfidentLevel(key)}`"
         >
           <v-list-tile>
-<<<<<<< HEAD
-            <v-list-tile-content> {{ textForKey(key, 'eng') }} <br/> {{ textForKey(key, 'chi') }}</v-list-tile-content>
-            <v-list-tile-content class="align-end"> {{ textForValue(result, key, 'eng') }} <br /> {{ textForValue(result, key, 'chi') }} </v-list-tile-content>
-=======
-            <v-list-tile-content>{{ resultKey[massageKey(key)].chi }}<br/>{{ resultKey[massageKey(key)].eng }}</v-list-tile-content>
-            <v-list-tile-content class="align-end">{{key != 'BuildingNoFrom' ? value + '\n' + result.eng[key] : value}}</v-list-tile-content>
->>>>>>> eaace4cb
+            <v-list-tile-content> {{ resultKey[massageKey(key)].eng }} <br/> {{ resultKey[massageKey(key)].chi }}</v-list-tile-content>
+            <v-list-tile-content class="align-end">{{key != 'BuildingNoFrom' ? result.eng[key] + '\n' + value : value}}  </v-list-tile-content>
           </v-list-tile>
           <v-divider></v-divider>
         </v-list>
